from __future__ import annotations

import warnings
from abc import ABC, abstractmethod
from functools import cached_property
from typing import TYPE_CHECKING, cast, override

import numpy as np
from scipy.constants import Boltzmann  # type: ignore[reportMissingTypeStubs]
from scipy.optimize import (  # type: ignore[reportMissingTypeStubs]
    RootResults,
    root_scalar,  # type: ignore[reportMissingTypeStubs]
)

if TYPE_CHECKING:
    from collections.abc import Callable


class HoppingCalculator(ABC):
    """Abstract base class for calculating hopping probabilities."""

    @abstractmethod
    def get_hopping_probabilities(self, positions: np.ndarray) -> np.ndarray:
        """Get hopping probabilities."""


class SquareHoppingCalculator(HoppingCalculator):
    """Class for calculating hopping probabilities in a square lattice."""

    def __init__(self, baserate: tuple[float, float], temperature: float) -> None:
        self._straight_baserate = baserate[0]
        self._diagonal_baserate = baserate[1]
        self._temperature = temperature

    @override
    def get_hopping_probabilities(
        self, positions: np.ndarray[tuple[int, int], np.dtype[np.bool_]]
    ) -> np.ndarray[tuple[int, int], np.dtype[np.floating]]:
        energies = self._get_energy_landscape(positions=positions)
        rows, cols = np.nonzero(positions)

        delta = np.array(
            [
                (-1, -1),
                (-1, 0),
                (-1, 1),
                (0, -1),
                (0, 0),
                (0, 1),
                (1, -1),
                (1, 0),
                (1, 1),
            ]
        )

        neighbor_rows = (rows[:, None] + delta[:, 0]) % positions.shape[0]
        neighbor_cols = (cols[:, None] + delta[:, 1]) % positions.shape[1]
        neighbor_energies = energies[neighbor_rows, neighbor_cols]
        current_energies = energies[rows, cols][:, None]

<<<<<<< HEAD
        max_exp_arg = np.log(1 / min(self._straight_baserate, self._diagonal_baserate))
=======
        # Calculate the rate based on the boltzmann factor
        # Limit exp argument to stop overflows
        max_exp_arg = np.log(1 / (self._baserate))
>>>>>>> cded27ad
        beta = 1 / (2 * Boltzmann * self._temperature)
        energy_difference = neighbor_energies - current_energies
        exponent = np.clip(-beta * energy_difference, a_min=None, a_max=max_exp_arg)
        if np.any(np.isclose(exponent, max_exp_arg)):
            warnings.warn(
                "Some energy differences are too large, the resulting distribution may be inaccurate.",
                stacklevel=2,
            )
<<<<<<< HEAD

        base_rates = np.full(delta.shape[0], self._straight_baserate)
        base_rates[[0, 2, 6, 8]] = self._diagonal_baserate
        base_rates[4] = 0

        rates = np.exp(exponent) * base_rates
=======
        rates = np.exp(exponent) * self._baserate
>>>>>>> cded27ad

        if np.sum(rates) > 1.0:
            rates /= np.sum(rates)

        if np.sum(rates) > 1.0:
            rates /= np.sum(rates)

        return rates

    def _get_energy_landscape(
        self, positions: np.ndarray[tuple[int, int], np.dtype[np.bool_]]
    ) -> np.ndarray[tuple[int, int], np.dtype[np.float64]]:
        """Generate the energy landscape for the lattice."""
        _ = self
        return np.full(positions.shape, 3.2e-19)


class LineDefectHoppingCalculator(SquareHoppingCalculator):
    """Hopping Calculator for a line defect in a square lattice."""

    @override
    def _get_energy_landscape(
        self, positions: np.ndarray[tuple[int, int], np.dtype[np.bool_]]
    ) -> np.ndarray[tuple[int, int], np.dtype[np.float64]]:
        """Generate the energy landscape for the lattice."""
        energies = super()._get_energy_landscape(positions=positions)
        energies[positions.shape[0] // 2, :] = 0
        return energies


class InteractingHoppingCalculator(SquareHoppingCalculator):
    """Hopping Calculator with a Lennard Jones potential between particles."""

    def __init__(
        self,
<<<<<<< HEAD
        baserate: tuple[float, float],
=======
        baserate: float,
>>>>>>> cded27ad
        temperature: float,
        lattice_spacing: float,
        interaction: Callable[[float], float],
        cutoff_radius_potential: float = 1.6e-22,
    ) -> None:
        super().__init__(baserate, temperature)

        self._lattice_spacing = lattice_spacing
        self._interaction = interaction
        self._cutoff_radius_potential = cutoff_radius_potential

    @cached_property
<<<<<<< HEAD
    def _potential_table(self) -> dict[tuple[int, int], float]:
=======
    def _potential_table(
        self
    ) -> dict[tuple[int, int], float]:
>>>>>>> cded27ad
        """Create lookup table for interactin potential values."""
        max_cutoff_radius = 6

        def _energy_difference(r: float) -> float:
            # subtract potential at infinity
<<<<<<< HEAD
            return (
                abs(
                    self._interaction(r)
                    - self._interaction(1000 * self._lattice_spacing)
                )
                - self._cutoff_radius_potential
            )

        cutoff_radius = _find_cutoff_radius(
            energy_difference=_energy_difference,
            r_max=max_cutoff_radius * self._lattice_spacing,
            r_min=self._lattice_spacing,
        )
=======
            return abs(self._interaction(r) - self._interaction(1000 * self._lattice_spacing)) - self._cutoff_radius_potential

        cutoff_radius = _find_cutoff_radius(energy_difference=_energy_difference,
                                            r_max=max_cutoff_radius * self._lattice_spacing,
                                            r_min=self._lattice_spacing)
>>>>>>> cded27ad

        cutoff_radius = int(np.ceil(cutoff_radius / self._lattice_spacing))

        lookup: dict[tuple[int, int], float] = {}
        for dx in range(-cutoff_radius, cutoff_radius + 1):
            for dy in range(-cutoff_radius, cutoff_radius + 1):
                if dx == 0 and dy == 0:
                    continue
                r = self._lattice_spacing * np.sqrt(dx**2 + dy**2)
                if r <= cutoff_radius * self._lattice_spacing:
                    lookup[dx, dy] = self._interaction(r)

        return lookup

    @override
    def _get_energy_landscape(
        self, positions: np.ndarray[tuple[int, int], np.dtype[np.bool_]]
    ) -> np.ndarray[tuple[int, int], np.dtype[np.float64]]:
        """Generate the energy landscape for the lattice."""
        energies = super()._get_energy_landscape(positions)

        n_rows, n_columns = positions.shape
        occupied_coordinates = np.argwhere(positions)

        # Add potential contributions from each occupied site
        for particle_row, particle_col in occupied_coordinates:
            for (delta_row, delta_col), lj_potential in self._potential_table.items():
                target_row = (particle_row + delta_row) % n_rows
                target_col = (particle_col + delta_col) % n_columns
                energies[target_row, target_col] += lj_potential

        return energies


<<<<<<< HEAD
def get_lennard_jones_potential(
    sigma: float,
    epsilon: float,
    cutoff_energy: float = 1.9e-20,
) -> Callable[[float], float]:
=======
def get_lennard_jones_potential(sigma: float,
                                epsilon: float,
                                cutoff_energy: float = 1.9e-20,
                                ) -> Callable[[float], float]:
>>>>>>> cded27ad
    """
    Take float and return Lennard Jones potential.

    ...math:::
        V(r) = 4 * epsilon * ((sigma / r) ** 12 - (sigma / r) ** 6)

    Sigma = radius where potential = 0
    Epsilon = minimum potential reached
    """

    def _potential(r: float) -> float:
        sr6 = (sigma / r) ** 6
<<<<<<< HEAD
        sr12 = sr6**2
=======
        sr12 = sr6 ** 2
>>>>>>> cded27ad
        return np.clip(4 * epsilon * (sr12 - sr6), a_min=None, a_max=cutoff_energy)

    return _potential


def _find_cutoff_radius(
    energy_difference: Callable[[float], float],
    r_max: float,
    r_min: float,
<<<<<<< HEAD
    num_points: int = 1000,
=======
    num_points: int = 1000
>>>>>>> cded27ad
) -> float:
    """
    Find the largest root of `energy_difference(r)` by scanning inward from r_max.

    Raises
    ------
    ValueError
        If no root is found in the given range.
    """
    r_values = np.linspace(r_max, r_min, num_points)
    energy_values = [energy_difference(r) for r in r_values]

    # Scan inward for the first sign change
    for i in range(len(r_values) - 1):
        f_current = energy_values[i]
        f_next = energy_values[i + 1]

        if f_current * f_next < 0:
            bracket_a = r_values[i + 1]
            bracket_b = r_values[i]

            # Find root in bracket using Brent's method
<<<<<<< HEAD
            solution = cast(
                "RootResults",
                root_scalar(
                    energy_difference, bracket=[bracket_a, bracket_b], method="brentq"
                ),
            )
=======
            solution = cast("RootResults", root_scalar(
                energy_difference,
                bracket=[bracket_a, bracket_b],
                method="brentq"
            ))
>>>>>>> cded27ad

            if solution.converged:
                return solution.root
    if energy_values[0] < 0:
        return 0
    msg = "No root found in the given range."
    raise ValueError(msg)<|MERGE_RESOLUTION|>--- conflicted
+++ resolved
@@ -58,13 +58,7 @@
         neighbor_energies = energies[neighbor_rows, neighbor_cols]
         current_energies = energies[rows, cols][:, None]
 
-<<<<<<< HEAD
         max_exp_arg = np.log(1 / min(self._straight_baserate, self._diagonal_baserate))
-=======
-        # Calculate the rate based on the boltzmann factor
-        # Limit exp argument to stop overflows
-        max_exp_arg = np.log(1 / (self._baserate))
->>>>>>> cded27ad
         beta = 1 / (2 * Boltzmann * self._temperature)
         energy_difference = neighbor_energies - current_energies
         exponent = np.clip(-beta * energy_difference, a_min=None, a_max=max_exp_arg)
@@ -73,16 +67,12 @@
                 "Some energy differences are too large, the resulting distribution may be inaccurate.",
                 stacklevel=2,
             )
-<<<<<<< HEAD
 
         base_rates = np.full(delta.shape[0], self._straight_baserate)
         base_rates[[0, 2, 6, 8]] = self._diagonal_baserate
         base_rates[4] = 0
 
         rates = np.exp(exponent) * base_rates
-=======
-        rates = np.exp(exponent) * self._baserate
->>>>>>> cded27ad
 
         if np.sum(rates) > 1.0:
             rates /= np.sum(rates)
@@ -118,11 +108,7 @@
 
     def __init__(
         self,
-<<<<<<< HEAD
         baserate: tuple[float, float],
-=======
-        baserate: float,
->>>>>>> cded27ad
         temperature: float,
         lattice_spacing: float,
         interaction: Callable[[float], float],
@@ -135,19 +121,12 @@
         self._cutoff_radius_potential = cutoff_radius_potential
 
     @cached_property
-<<<<<<< HEAD
     def _potential_table(self) -> dict[tuple[int, int], float]:
-=======
-    def _potential_table(
-        self
-    ) -> dict[tuple[int, int], float]:
->>>>>>> cded27ad
         """Create lookup table for interactin potential values."""
         max_cutoff_radius = 6
 
         def _energy_difference(r: float) -> float:
             # subtract potential at infinity
-<<<<<<< HEAD
             return (
                 abs(
                     self._interaction(r)
@@ -161,13 +140,6 @@
             r_max=max_cutoff_radius * self._lattice_spacing,
             r_min=self._lattice_spacing,
         )
-=======
-            return abs(self._interaction(r) - self._interaction(1000 * self._lattice_spacing)) - self._cutoff_radius_potential
-
-        cutoff_radius = _find_cutoff_radius(energy_difference=_energy_difference,
-                                            r_max=max_cutoff_radius * self._lattice_spacing,
-                                            r_min=self._lattice_spacing)
->>>>>>> cded27ad
 
         cutoff_radius = int(np.ceil(cutoff_radius / self._lattice_spacing))
 
@@ -202,18 +174,11 @@
         return energies
 
 
-<<<<<<< HEAD
 def get_lennard_jones_potential(
     sigma: float,
     epsilon: float,
     cutoff_energy: float = 1.9e-20,
 ) -> Callable[[float], float]:
-=======
-def get_lennard_jones_potential(sigma: float,
-                                epsilon: float,
-                                cutoff_energy: float = 1.9e-20,
-                                ) -> Callable[[float], float]:
->>>>>>> cded27ad
     """
     Take float and return Lennard Jones potential.
 
@@ -226,11 +191,7 @@
 
     def _potential(r: float) -> float:
         sr6 = (sigma / r) ** 6
-<<<<<<< HEAD
         sr12 = sr6**2
-=======
-        sr12 = sr6 ** 2
->>>>>>> cded27ad
         return np.clip(4 * epsilon * (sr12 - sr6), a_min=None, a_max=cutoff_energy)
 
     return _potential
@@ -240,11 +201,7 @@
     energy_difference: Callable[[float], float],
     r_max: float,
     r_min: float,
-<<<<<<< HEAD
     num_points: int = 1000,
-=======
-    num_points: int = 1000
->>>>>>> cded27ad
 ) -> float:
     """
     Find the largest root of `energy_difference(r)` by scanning inward from r_max.
@@ -267,20 +224,12 @@
             bracket_b = r_values[i]
 
             # Find root in bracket using Brent's method
-<<<<<<< HEAD
             solution = cast(
                 "RootResults",
                 root_scalar(
                     energy_difference, bracket=[bracket_a, bracket_b], method="brentq"
                 ),
             )
-=======
-            solution = cast("RootResults", root_scalar(
-                energy_difference,
-                bracket=[bracket_a, bracket_b],
-                method="brentq"
-            ))
->>>>>>> cded27ad
 
             if solution.converged:
                 return solution.root
