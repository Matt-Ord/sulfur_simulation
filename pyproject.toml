--- conflicted
+++ resolved
@@ -4,16 +4,12 @@
 description = "Analysis of Sulfur Spin-Echo Data"
 readme = "README.md"
 requires-python = ">=3.13,<3.14"
-<<<<<<< HEAD
-dependencies = ["matplotlib>=3.10.3", "numpy>=2.3.2", "scipy>=1.16.1"]
-=======
 dependencies = [
     "matplotlib>=3.10.3",
     "numpy>=2.3.2",
     "scipy>=1.16.1",
     "tqdm>=4.67.1",
 ]
->>>>>>> 579d545a
 
 [dependency-groups]
 dev = [
